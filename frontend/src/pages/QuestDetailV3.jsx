import React, { useState, useEffect } from 'react';
import { useParams, useNavigate } from 'react-router-dom';
import { useAuth } from '../contexts/AuthContext';
import { handleApiResponse } from '../utils/errorHandling';
import { getPillarData } from '../utils/pillarMappings';
import { hasFeatureAccess } from '../utils/tierMapping';
import TaskEvidenceModal from '../components/quest/TaskEvidenceModal';
import LearningLogSection from '../components/quest/LearningLogSection';
import TeamUpModal from '../components/quest/TeamUpModal';
import TutorWidget, { QuestTutorHelper } from '../components/tutor/TutorWidget';
import { getQuestHeaderImageSync } from '../utils/questSourceConfig';
import { MapPin, Calendar, ExternalLink, Clock, Award, Users, CheckCircle, Circle, Target, BookOpen, Lock } from 'lucide-react';
import toast from 'react-hot-toast';

const QuestDetailV3 = () => {
  const { id } = useParams();
  const navigate = useNavigate();
  const { user } = useAuth();
  const [quest, setQuest] = useState(null);
  
  // Check if user can start quests (requires paid tier)
  const canStartQuests = hasFeatureAccess(user?.subscription_tier, 'supported');
  const [isLoading, setIsLoading] = useState(true);
  const [error, setError] = useState('');
  const [selectedTask, setSelectedTask] = useState(null);
  const [showTaskModal, setShowTaskModal] = useState(false);
  const [showTeamUpModal, setShowTeamUpModal] = useState(false);
  const [expandedTasks, setExpandedTasks] = useState(new Set());
  const [isRefreshing, setIsRefreshing] = useState(false);
  const [isEnrolling, setIsEnrolling] = useState(false);

  useEffect(() => {
    fetchQuestDetails();
  }, [id, user]); // Also refetch when user login state changes

  const fetchQuestDetails = async () => {
    try {
      const apiBase = import.meta.env.VITE_API_URL || '';
      const token = localStorage.getItem('access_token');
      const headers = {};
      
      if (token) {
        headers['Authorization'] = `Bearer ${token}`;
      }
      
      const response = await fetch(`${apiBase}/api/v3/quests/${id}?t=${Date.now()}`, {
        headers,
        cache: 'no-cache' // Ensure fresh data is fetched
      });

      if (!response.ok) {
        throw new Error('Failed to fetch quest details');
      }

      const data = await response.json();
      setQuest(data.quest);
      setError(''); // Clear any previous errors
    } catch (error) {
      const errorMsg = error.response?.status === 404
        ? 'This quest could not be found. It may have been removed or is no longer available.'
        : error.response?.status === 403
        ? 'You do not have permission to view this quest.'
        : 'Unable to load quest details. Please refresh the page and try again.'
      setError(errorMsg);
      throw error; // Re-throw so handleTaskCompletion can catch it
    } finally {
      setIsLoading(false);
    }
  };

  const handleEnroll = async () => {
    if (!user) {
      navigate('/login');
      return;
    }

    if (isEnrolling) return;
    
    setIsEnrolling(true);
    try {
      const apiBase = import.meta.env.VITE_API_URL || '';
      const response = await fetch(`${apiBase}/api/v3/quests/${id}/enroll`, {
        method: 'POST',
        headers: {
          'Authorization': `Bearer ${localStorage.getItem('access_token')}`,
          'Content-Type': 'application/json'
        }
      });

      const data = await response.json();
      handleApiResponse(response, data, 'Failed to enroll');

      if (response.ok) {
        toast.success('Successfully enrolled in quest!');
        // Force refresh immediately to update state
        setIsRefreshing(true);
        await fetchQuestDetails();
        setIsRefreshing(false);
      }
    } catch (error) {
      toast.error('Failed to enroll in quest');
    } finally {
      setIsEnrolling(false);
    }
  };

  const handleEndQuest = async () => {
    if (!quest.user_enrollment) return;

    if (window.confirm('Are you sure you want to finish this quest? This will end your active enrollment and save your progress.')) {
      try {
        const apiBase = import.meta.env.VITE_API_URL || '';
        const response = await fetch(`${apiBase}/api/v3/quests/${id}/end`, {
          method: 'POST',
          headers: {
            'Authorization': `Bearer ${localStorage.getItem('access_token')}`,
            'Content-Type': 'application/json'
          }
        });

        if (response.ok) {
          toast.success('Quest finished successfully!');
          navigate('/diploma'); // Navigate to diploma to show achievement
        } else {
          throw new Error('Failed to end quest');
        }
      } catch (error) {
        toast.error('Failed to finish quest');
      }
    }
  };

  const handleTaskCompletion = async (completionData) => {
    setShowTaskModal(false);
    setSelectedTask(null);
    
    // Show success message if provided
    if (completionData?.message) {
      toast.success(completionData.message);
    }
    
    // Show refreshing indicator and refresh quest data
    setIsRefreshing(true);
    try {
      // If quest was just completed, wait a moment for database commit
      if (completionData?.quest_completed) {
        await new Promise(resolve => setTimeout(resolve, 1000));
      }
      
      await fetchQuestDetails();
      
      // If quest is completed, show special celebration after data refresh
      if (completionData?.quest_completed) {
        setTimeout(() => {
          toast.success('Quest Complete! You earned the completion bonus!', {
            duration: 5000,
          });
        }, 500);
      }
    } catch (error) {
      toast.error('Failed to refresh quest data');
    } finally {
      setIsRefreshing(false);
    }
  };

  const handleInviteSent = async (inviteData) => {
    // Show success message
    if (inviteData?.message) {
      toast.success(inviteData.message);
    }
    
    // Refresh quest details to show any new collaboration status
    try {
      await fetchQuestDetails();
    } catch (error) {
    }
  };

  const toggleTaskExpansion = (taskId) => {
    const newExpanded = new Set(expandedTasks);
    if (newExpanded.has(taskId)) {
      newExpanded.delete(taskId);
    } else {
      newExpanded.add(taskId);
    }
    setExpandedTasks(newExpanded);
  };

  const calculateXP = () => {
    if (!quest?.quest_tasks) return { baseXP: 0, bonusXP: 0, totalXP: 0, earnedXP: 0, earnedBonusXP: 0 };
    
    const tasks = quest.quest_tasks;
    const baseXP = tasks.reduce((sum, task) => sum + (task.xp_amount || 0), 0);
    const earnedXP = tasks
      .filter(task => task.is_completed)
      .reduce((sum, task) => sum + (task.xp_amount || 0), 0);
    
    const completedCount = tasks.filter(task => task.is_completed).length;
    const totalCount = tasks.length;
    
    const bonusXP = Math.round(baseXP * 0.5 / 50) * 50; // Round to nearest 50
    const totalXP = baseXP + bonusXP;
    const earnedBonusXP = (completedCount === totalCount && totalCount > 0) ? bonusXP : 0;
    
    return { baseXP, bonusXP, totalXP, earnedXP, earnedBonusXP };
  };

  const getPillarBreakdown = () => {
    if (!quest?.quest_tasks) return {};
    
    const breakdown = {};
    quest.quest_tasks.forEach(task => {
      const pillar = task.pillar || 'life_wellness';
      if (!breakdown[pillar]) {
        breakdown[pillar] = 0;
      }
      breakdown[pillar] += task.xp_amount || 0;
    });
    
    return breakdown;
  };

  const getLocationDisplay = () => {
    if (!quest?.metadata) return null;
    
    const { location_type, venue_name, location_address } = quest.metadata;
    
    if (location_type === 'anywhere') return 'Anywhere';
    if (location_type === 'specific_location') {
      if (venue_name && location_address) {
        return `${venue_name}, ${location_address}`;
      } else if (venue_name) {
        return venue_name;
      } else if (location_address) {
        return location_address;
      }
    }
    
    return null;
  };

  const getSeasonalDisplay = () => {
    if (!quest?.metadata?.seasonal_start) return null;
    
    const startDate = new Date(quest.metadata.seasonal_start).toLocaleDateString();
    const endDate = quest.metadata.seasonal_end ? 
      new Date(quest.metadata.seasonal_end).toLocaleDateString() : 'Ongoing';
    
    return `${startDate} - ${endDate}`;
  };

  if (isLoading) {
    return (
      <div className="max-w-5xl mx-auto px-4 py-8">
        <div className="animate-pulse">
          <div className="bg-gray-300 rounded-xl h-64 mb-8"></div>
          <div className="space-y-4">
            <div className="h-6 bg-gray-300 rounded w-3/4"></div>
            <div className="h-4 bg-gray-300 rounded w-1/2"></div>
            <div className="h-32 bg-gray-300 rounded"></div>
          </div>
        </div>
      </div>
    );
  }

  if (error || !quest) {
    return (
      <div className="max-w-5xl mx-auto px-4 py-8">
        <div className="text-center">
          <div className="text-red-500 text-xl mb-4">{error || 'Quest not found'}</div>
          <button 
            onClick={() => navigate('/quests')}
            className="bg-gradient-to-r from-[#ef597b] to-[#6d469b] text-white px-6 py-3 rounded-[30px] hover:shadow-lg transition-all"
          >
            Back to Quests
          </button>
        </div>
      </div>
    );
  }

  const completedTasks = quest.quest_tasks?.filter(task => task.is_completed).length || 0;
  const totalTasks = quest.quest_tasks?.length || 0;
  const progressPercentage = quest.progress?.percentage || (totalTasks > 0 ? (completedTasks / totalTasks) * 100 : 0);
  const isQuestCompleted = quest.completed_enrollment && quest.completed_enrollment.completed_at;
  const { baseXP, bonusXP, totalXP, earnedXP, earnedBonusXP } = calculateXP();
  const pillarBreakdown = getPillarBreakdown();
  const locationDisplay = getLocationDisplay();
  const seasonalDisplay = getSeasonalDisplay();

  return (
    <div className="max-w-5xl mx-auto px-4 py-8">
      {/* 1. Hero Header Section */}
      <div className="relative overflow-hidden rounded-xl shadow-xl mb-8">
        <img 
          src={quest.header_image_url || getQuestHeaderImageSync(quest)} 
          alt={quest.title}
          className="w-full h-60 object-cover"
          onError={(e) => {
            e.target.style.display = 'none';
            e.target.nextSibling.style.display = 'flex';
          }}
        />
        <div
          className="w-full h-60 bg-gradient-to-br from-[#ef597b] to-[#6d469b] flex items-center justify-center"
          style={{ display: 'none' }}
        >
          <div className="text-white text-center">
            <Target className="w-16 h-16 mx-auto mb-4" />
            <div className="text-xl font-medium">Quest</div>
          </div>
        </div>
      </div>

      {/* Quest Information Section */}
      <div className="bg-white rounded-xl shadow-md p-6 mb-6">
        <h1 className="text-4xl font-bold mb-4 text-gray-900">{quest.title}</h1>
        <p className="text-lg text-gray-700 mb-6">{quest.big_idea || quest.description}</p>
        
        {/* Stats Cards */}
        <div className="flex flex-wrap gap-3">
          <div className="bg-gradient-to-r from-[#ef597b] to-[#6d469b] text-white px-4 py-2 rounded-lg text-center">
            <div className="font-bold text-lg">{totalXP}</div>
            <div className="text-white/90 text-xs">Total XP</div>
          </div>
          <div className="bg-gradient-to-r from-blue-500 to-blue-600 text-white px-4 py-2 rounded-lg text-center">
            <div className="font-bold text-lg">{completedTasks} / {totalTasks}</div>
            <div className="text-white/90 text-xs">Tasks</div>
          </div>
          <div className="bg-gradient-to-r from-purple-500 to-purple-600 text-white px-4 py-2 rounded-lg text-center">
            <div className="font-bold text-lg">+{bonusXP}</div>
            <div className="text-white/90 text-xs">Completion Bonus</div>
          </div>
        </div>
      </div>

      {/* 2. Quest Metadata Strip */}
      <div className="bg-white rounded-xl shadow-md p-4 mb-6">
        <div className="flex flex-wrap gap-4 items-center text-sm">
          {locationDisplay && (
            <div className="flex items-center gap-2 text-gray-600">
              <MapPin className="w-4 h-4" />
              <span>{locationDisplay}</span>
            </div>
          )}
          
          {seasonalDisplay && (
            <div className="flex items-center gap-2 text-gray-600">
              <Calendar className="w-4 h-4" />
              <span>{seasonalDisplay}</span>
            </div>
          )}
        </div>
        
        {/* Pillar XP Breakdown */}
        {Object.keys(pillarBreakdown).length > 0 && (
          <div className="mt-4">
            <div className="flex flex-wrap gap-2">
              {Object.entries(pillarBreakdown).map(([pillar, xp]) => {
                const pillarData = getPillarData(pillar);
                return (
                  <div 
                    key={pillar} 
                    className={`px-3 py-1 rounded-full text-sm font-medium ${pillarData.bg} ${pillarData.text}`}
                  >
                    {pillarData.icon} {pillarData.name}: {xp} XP
                  </div>
                );
              })}
            </div>
          </div>
        )}
      </div>

<<<<<<< HEAD
      {/* AI Tutor Helper */}
      {quest.user_enrollment && (
        <QuestTutorHelper
          quest={quest}
          currentTask={selectedTask || quest.tasks?.find(t => !t.completion)}
        />
      )}
=======
>>>>>>> 50168756

      {/* 3. Progress Dashboard */}
      {(quest.user_enrollment || isQuestCompleted) && (
        <div className="bg-white rounded-xl shadow-md p-6 mb-6">
          <div className="flex justify-between items-center mb-4">
            <h2 className="text-xl font-bold text-gray-900">Your Progress</h2>
            <div className="flex items-center gap-4">
              <div className="text-2xl font-bold text-gray-900">{Math.round(progressPercentage)}%</div>
              {!isQuestCompleted && (
                canStartQuests ? (
                  <button
                    onClick={() => setShowTeamUpModal(true)}
                    className="bg-purple-600 text-white py-2 px-4 rounded-[20px] hover:bg-purple-700 hover:-translate-y-1 transition-all duration-300 font-medium text-sm shadow-lg"
                  >
                    <Users className="w-4 h-4 inline mr-1" />
                    Team Up
                  </button>
                ) : (
                  <button
                    onClick={() => navigate('/subscription')}
                    className="bg-gray-100 text-gray-600 py-2 px-4 rounded-[20px] hover:bg-gray-200 transition-all duration-300 font-medium text-sm border-2 border-gray-300"
                  >
                    <Lock className="w-4 h-4 inline mr-1" />
                    Upgrade to Team Up
                  </button>
                )
              )}
            </div>
          </div>
          
          <div className="w-full bg-gray-200 rounded-full h-4 mb-4 overflow-hidden relative">
            <div 
              className="h-full bg-gradient-to-r from-[#ef597b] to-[#6d469b] rounded-full transition-all duration-1000 ease-out relative"
              style={{ width: `${progressPercentage}%` }}
            >
              <div className="absolute inset-0 bg-white opacity-20 animate-pulse"></div>
            </div>
            <div className="absolute inset-0 flex items-center justify-center text-xs font-bold text-gray-700">
              {earnedXP + earnedBonusXP} / {totalXP} XP
            </div>
          </div>
          
          <div className="grid grid-cols-2 md:grid-cols-4 gap-4 text-center">
            <div>
              <div className="text-2xl font-bold text-green-600">{completedTasks}</div>
              <div className="text-sm text-gray-600">Completed</div>
            </div>
            <div>
              <div className="text-2xl font-bold text-blue-600">{totalTasks - completedTasks}</div>
              <div className="text-sm text-gray-600">Remaining</div>
            </div>
            <div>
              <div className="text-2xl font-bold text-purple-600">{earnedXP}</div>
              <div className="text-sm text-gray-600">XP Earned</div>
            </div>
            <div>
              <div className="text-2xl font-bold text-orange-600">{earnedBonusXP}</div>
              <div className="text-sm text-gray-600">Bonus XP</div>
            </div>
          </div>
        </div>
      )}

      {/* Collaboration Status */}
      {quest.collaboration && (
        <div className="bg-purple-50 border border-purple-200 rounded-xl p-4 mb-6">
          <div className="flex items-center">
            <Users className="w-5 h-5 text-purple-600 mr-3" />
            <span className="text-purple-700 font-medium">
              {quest.collaboration.status === 'accepted' 
                ? quest.collaboration.collaborator_names?.length > 0
                  ? `You're teamed up with ${quest.collaboration.collaborator_names.join(' and ')}! All tasks earn double XP`
                  : 'You\'re teamed up! All tasks earn double XP'
                : 'Team-up invitation pending'}
            </span>
          </div>
        </div>
      )}

      {/* 4. Call-to-Action Buttons */}
      {(!quest.user_enrollment || isQuestCompleted) && (
        <div className="bg-white rounded-xl shadow-md p-6 mb-8">
          <div className="flex gap-4">
            {!quest.user_enrollment ? (
              <>
                {canStartQuests ? (
                  // Paid tier users - show normal start and team up buttons
                  <>
                    <button
                      onClick={handleEnroll}
                      disabled={isEnrolling}
                      className="flex-1 bg-gradient-to-r from-[#ef597b] to-[#6d469b] text-white py-4 px-8 rounded-[30px] hover:shadow-[0_8px_30px_rgba(239,89,123,0.3)] hover:-translate-y-1 transition-all duration-300 font-bold text-lg disabled:opacity-50 disabled:cursor-not-allowed"
                    >
                      <Target className="w-5 h-5 inline mr-2" />
                      {isEnrolling ? 'Enrolling...' : 'Start Quest'}
                    </button>
                    <button
                      onClick={() => setShowTeamUpModal(true)}
                      className="bg-purple-600 text-white py-4 px-8 rounded-[30px] hover:bg-purple-700 hover:-translate-y-1 transition-all duration-300 font-bold text-lg shadow-lg"
                    >
                      <Users className="w-5 h-5 inline mr-2" />
                      Team Up First
                    </button>
                  </>
                ) : (
                  // Free tier users - show upgrade buttons
                  <>
                    <button
                      onClick={() => navigate('/subscription')}
                      className="flex-1 bg-gray-100 text-gray-600 py-4 px-8 rounded-[30px] hover:bg-gray-200 transition-all duration-300 font-bold text-lg border-2 border-gray-300"
                    >
                      <Lock className="w-5 h-5 inline mr-2" />
                      Upgrade to Start
                    </button>
                    <button
                      onClick={() => navigate('/subscription')}
                      className="bg-gray-100 text-gray-600 py-4 px-8 rounded-[30px] hover:bg-gray-200 transition-all duration-300 font-bold text-lg border-2 border-gray-300"
                    >
                      <Lock className="w-5 h-5 inline mr-2" />
                      Upgrade to Team Up
                    </button>
                  </>
                )}
              </>
            ) : isQuestCompleted ? (
              <button
                onClick={() => navigate('/diploma')}
                className="flex-1 bg-emerald-500 text-white py-4 px-8 rounded-[30px] hover:bg-emerald-600 hover:-translate-y-1 transition-all duration-300 font-bold text-lg shadow-lg"
              >
                <Award className="w-5 h-5 inline mr-2" />
                View Achievement on Diploma
              </button>
            ) : null}
          </div>
        </div>
      )}

      {/* 5. Enhanced Tasks Interface */}
      <div className="bg-white rounded-xl shadow-md overflow-hidden mb-8">
        <div className="bg-gradient-to-r from-[#ef597b] to-[#6d469b] text-white p-6">
          <div className="flex items-center justify-between">
            <div>
              <h2 className="text-2xl font-bold">Quest Tasks</h2>
              <p className="text-white/80 mt-2">Complete all tasks to earn the full completion bonus</p>
            </div>
            {isRefreshing && (
              <div className="flex items-center gap-2 text-white/90">
                <div className="animate-spin w-5 h-5 border-2 border-white/30 border-t-white rounded-full"></div>
                <span className="text-sm">Updating...</span>
              </div>
            )}
          </div>
        </div>
        
        <div className="p-6">
          {quest.quest_tasks && quest.quest_tasks.length > 0 ? (
            <div className="space-y-4">
              {quest.quest_tasks.map((task, index) => {
                const pillarData = getPillarData(task.pillar);
                const isExpanded = expandedTasks.has(task.id);
                
                return (
                  <div 
                    key={task.id}
                    className={`border-2 rounded-xl transition-all duration-300 ${
                      task.is_completed 
                        ? 'bg-green-50 border-green-300 shadow-green-100' 
                        : 'bg-white border-gray-200 hover:border-gray-300 hover:shadow-md'
                    }`}
                  >
                    <div className="p-6">
                      <div className="flex items-start justify-between">
                        <div className="flex-1">
                          <div className="flex items-center mb-3">
                            {task.is_completed ? (
                              <CheckCircle className="w-6 h-6 text-green-600 mr-3" />
                            ) : (
                              <Circle className="w-6 h-6 text-gray-400 mr-3" />
                            )}
                            <h3 className="text-xl font-bold text-gray-900">{task.title}</h3>
                          </div>
                          
                          <div className="flex items-center gap-4 mb-3">
                            <div className={`px-3 py-1 rounded-full text-sm font-medium ${pillarData.bg} ${pillarData.text}`}>
                              {pillarData.icon} {pillarData.name}
                            </div>
                            <div className="font-bold text-lg text-gray-900">
                              {task.xp_amount} XP
                              {task.is_collaboration_eligible && quest.collaboration?.status === 'accepted' && (
                                <span className="text-purple-600 ml-2">(×2 = {task.xp_amount * 2} XP)</span>
                              )}
                            </div>
                          </div>

                          {/* School Subjects Display */}
                          {task.school_subjects && task.school_subjects.length > 0 && (
                            <div className="mb-3">
                              <div className="flex items-center gap-1 mb-2">
                                <span className="text-sm text-gray-500 font-medium">Diploma Credit:</span>
                              </div>
                              <div className="flex flex-wrap gap-1.5">
                                {task.school_subjects.map(subject => {
                                  const subjectNames = {
                                    'language_arts': 'Language Arts',
                                    'math': 'Math',
                                    'science': 'Science',
                                    'social_studies': 'Social Studies',
                                    'financial_literacy': 'Financial Literacy',
                                    'health': 'Health',
                                    'pe': 'PE',
                                    'fine_arts': 'Fine Arts',
                                    'cte': 'CTE',
                                    'digital_literacy': 'Digital Literacy',
                                    'electives': 'Electives'
                                  };
                                  
                                  return (
                                    <div
                                      key={subject}
                                      className="inline-flex items-center gap-1 px-2 py-1 rounded-full bg-blue-50 text-blue-700 text-xs font-medium border border-blue-100"
                                    >
                                      <span>{subjectNames[subject] || subject}</span>
                                    </div>
                                  );
                                })}
                              </div>
                            </div>
                          )}

                          {task.description && (
                            <p className="text-gray-600 mb-3">{task.description}</p>
                          )}

                          {/* Expandable Details */}
                          {(task.evidence_prompt || task.materials_needed?.length > 0) && (
                            <button
                              onClick={() => toggleTaskExpansion(task.id)}
                              className="text-blue-600 hover:text-blue-800 font-medium text-sm mb-3"
                            >
                              {isExpanded ? 'Hide Details' : 'Show Details'} 
                              <span className="ml-1">{isExpanded ? '▼' : '▶'}</span>
                            </button>
                          )}

                          {isExpanded && (
                            <div className="bg-gray-50 rounded-lg p-4 mb-3 space-y-3">
                              {task.evidence_prompt && (
                                <div>
                                  <h4 className="font-medium text-gray-900 mb-1">Evidence Ideas:</h4>
                                  <p className="text-gray-600 text-sm">{task.evidence_prompt}</p>
                                </div>
                              )}
                              
                              {task.materials_needed?.length > 0 && (
                                <div>
                                  <h4 className="font-medium text-gray-900 mb-2">Materials Needed:</h4>
                                  <ul className="space-y-1">
                                    {task.materials_needed.map((material, idx) => (
                                      <li key={idx} className="flex items-center text-sm text-gray-600">
                                        <div className="w-2 h-2 bg-gray-400 rounded-full mr-2"></div>
                                        {material}
                                      </li>
                                    ))}
                                  </ul>
                                </div>
                              )}
                            </div>
                          )}
                        </div>
                        
                        {quest.user_enrollment && !task.is_completed && !isQuestCompleted && (
                          <button
                            onClick={() => {
                              setSelectedTask(task);
                              setShowTaskModal(true);
                            }}
                            className="ml-6 px-8 py-3 bg-gradient-to-r from-[#ef597b] to-[#6d469b] text-white rounded-[25px] hover:shadow-[0_6px_20px_rgba(239,89,123,0.3)] hover:-translate-y-1 transition-all duration-300 font-bold"
                          >
                            Update Progress
                          </button>
                        )}
                        
                        {task.is_completed && (
                          <div className="ml-6 flex items-center gap-3">
                            <div className="px-8 py-3 bg-green-100 text-green-800 rounded-[25px] font-bold">
                              Completed
                            </div>
                            <button
                              onClick={() => {
                                setSelectedTask(task);
                                setShowTaskModal(true);
                              }}
                              className="px-6 py-3 bg-gray-100 text-gray-700 rounded-[25px] hover:bg-gray-200 transition-all duration-300 font-medium border border-gray-300"
                            >
                              Edit Evidence
                            </button>
                          </div>
                        )}
                      </div>
                    </div>
                  </div>
                );
              })}
            </div>
          ) : (
            <div className="text-center py-12 text-gray-500">
              <BookOpen className="w-12 h-12 mx-auto mb-4 opacity-50" />
              <p className="text-lg">No tasks available for this quest.</p>
            </div>
          )}
        </div>
      </div>

      {/* Learning Log Section */}
      {quest.user_enrollment && (
        <LearningLogSection 
          userQuestId={quest.user_enrollment.id}
          isOwner={true}
        />
      )}

      {/* Quest Management - Finish Quest */}
      {quest.user_enrollment && !isQuestCompleted && (
        <div className="bg-white rounded-xl shadow-md p-6 text-center">
          <button
            onClick={handleEndQuest}
            className="px-6 py-3 bg-gradient-to-r from-[#ef597b] to-[#6d469b] text-white rounded-[25px] hover:shadow-[0_6px_20px_rgba(239,89,123,0.3)] hover:-translate-y-1 transition-all duration-300 font-bold"
          >
            Finish Quest
          </button>
        </div>
      )}

      {/* Modals */}
      {showTaskModal && selectedTask && (
        <TaskEvidenceModal
          task={selectedTask}
          questId={quest.id}
          onComplete={handleTaskCompletion}
          onClose={() => setShowTaskModal(false)}
        />
      )}

      {showTeamUpModal && (
        <TeamUpModal
          quest={quest}
          onClose={() => setShowTeamUpModal(false)}
          onInviteSent={handleInviteSent}
        />
      )}

<<<<<<< HEAD
      {/* Floating AI Tutor Widget */}
      {quest.user_enrollment && (
        <TutorWidget
          currentQuest={quest}
          currentTask={selectedTask || quest.tasks?.find(t => !t.completion)}
          position="bottom-right"
        />
      )}
=======
>>>>>>> 50168756
    </div>
  );
};

export default QuestDetailV3;<|MERGE_RESOLUTION|>--- conflicted
+++ resolved
@@ -7,7 +7,6 @@
 import TaskEvidenceModal from '../components/quest/TaskEvidenceModal';
 import LearningLogSection from '../components/quest/LearningLogSection';
 import TeamUpModal from '../components/quest/TeamUpModal';
-import TutorWidget, { QuestTutorHelper } from '../components/tutor/TutorWidget';
 import { getQuestHeaderImageSync } from '../utils/questSourceConfig';
 import { MapPin, Calendar, ExternalLink, Clock, Award, Users, CheckCircle, Circle, Target, BookOpen, Lock } from 'lucide-react';
 import toast from 'react-hot-toast';
@@ -374,16 +373,6 @@
         )}
       </div>
 
-<<<<<<< HEAD
-      {/* AI Tutor Helper */}
-      {quest.user_enrollment && (
-        <QuestTutorHelper
-          quest={quest}
-          currentTask={selectedTask || quest.tasks?.find(t => !t.completion)}
-        />
-      )}
-=======
->>>>>>> 50168756
 
       {/* 3. Progress Dashboard */}
       {(quest.user_enrollment || isQuestCompleted) && (
@@ -735,17 +724,6 @@
         />
       )}
 
-<<<<<<< HEAD
-      {/* Floating AI Tutor Widget */}
-      {quest.user_enrollment && (
-        <TutorWidget
-          currentQuest={quest}
-          currentTask={selectedTask || quest.tasks?.find(t => !t.completion)}
-          position="bottom-right"
-        />
-      )}
-=======
->>>>>>> 50168756
     </div>
   );
 };
